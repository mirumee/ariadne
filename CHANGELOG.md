# CHANGELOG

<<<<<<< HEAD
## 0.24 (unreleased)

- Added `include_cookies` option to the `ExplorerApollo`.
=======
## 0.24 (UNRELEASED)

- Added validation for directive declarations in `make_executable_schema` to prevent schema creation with undeclared directives.
- Replaced hardcoded HTTP statuses with `HTTPStatus` from the `http` stdlib module.

>>>>>>> b7ca6817

## 0.23 (2024-03-18)

- Added `execute_get_queries` setting to the `GraphQL` apps that controls execution of the GraphQL "query" operations made with GET requests. Defaults to `False`.
- Added support for the Apollo Federation versions up to 2.6.
- Fixed deprecation warnings in Apollo Tracing extension.
- Added a check to prevent `subscription` operation execution when query is made with POST request.


## 0.22 (2024-01-31)

- Deprecated `EnumType.bind_to_default_values` method. It will be removed in a future release.
- Added `repair_schema_default_enum_values` to public API.
- Removed `validate_schema_enum_values` and introduced `validate_schema_default_enum_values` in its place. This is a breaking change.
- Fixed an invalid error message returned by the `GraphQLTransportWSHandler` for `query` and `mutation` operations.


## 0.21 (2023-11-08)

- Added Python 3.12 to tested versions.
- Updated integration tests to run against FastAPI 0.104, Flask 3.0 and Starlette 0.32.
- Updated GraphiQL explorer to initialize with support for subscriptions.


## 0.20.1 (2023-06-27)

- Updated the GraphiQL template with working explorer plugin URL.


## 0.20 (2023-06-21)

- Dropped support for Python 3.7.
- Added `OpenTelemetry` and `opentelemetry_extension` extension, importable form `ariadne.tracing.opentelemetry`.
- Added `query_validator` option to ASGI and WSGI `GraphQL` applications that enables customization of query validation step.
- Fixed `ERROR` message in GraphQL-WS protocol having invalid payload type.
- Fixed query cost validator incorrect handling of inline fragments.
- Fixed `make_executable_schema` error when `null` is used as default value for `input` typed field argument.
- Updated default GraphiQL2 template to use production build of React.js.
- Removed `ExtensionSync`. `Extension` now supports both async and sync contexts.
- Removed `OpenTracingSync` and `opentracing_extension_sync`. `OpenTracing` and `opentracing_extension` now support both async and sync contexts.
- Removed `ApolloTracingSync`. `ApolloTracing` now supports both async and sync contexts.


## 0.19.1 (2023-03-28)

- Fixed `.graphql` definitions files not being included in the dist files


## 0.19.0 (2023-03-27)

- Added `InputType` for setting Python representations of GraphQL Input types
- Added support for passing `Enum` types directly to `make_executable_schema`
- Added `convert_names_case` option to `make_federated_schema`.
- Added support for the `@interfaceObject` directive in Apollo Federation.
- Fixed federation support for directives without surrounding whitespace.


## 0.18.1 (2023-02-22)

- Fixed type annotations on `EnumType`.


## 0.18.0 (2023-02-21)

- GraphiQL2 is now default API explorer.
- Added `explorer` option to ASGI and WSGI `GraphQL` applications that enables API explorer customization.
- Added `ExplorerHttp405` API explorer that returns `405 Method Not Allowed` for GET HTTP requests.
- Added implementations for GraphiQL2, GraphQL-Playground and Apollo Sandbox explorers.
- Added `convert_names_case` option to `make_executable_schema` to convert all names in schema to Python case using default or custom strategy.
- Added support for `Path`-like objects to `load_schema_from_path`.
- Changed `logger` option to also support `Logger` and `LoggerAdapter` instance in addition to `str` with logger name.
- Added support for `@tag` directive used by Apollo Federation.
- Moved project configuration from `setup.py` to `pyproject.toml`.
- Changed `context_value` option in ASGI and WSGI applications for callables to take query data as second argument.
- Changed `root_value` option in ASGI and WSGI applications for callables to take operation and and variables in addition to context and parsed query.
- Added `execution_context_class` option to ASGI and WSGI applications.
- Added `query_parser` option to ASGI and WSGI `GraphQL` applications that enables query parsing customization.
- Changed `middleware` option to work with callable or list of middlewares instead of `MiddlewareManager` instance.
- Added `middleware_manager_class` option to ASGI and WSGI applications.
- Added `handle_request` and `handle_websocket` methods to `ASGI` application that takes Starlette/FastAPI `Request` and `Websocket` objects.
- Fixed type annotations for middlewares.
- Added docstrings to members of public API.


## 0.17.1 (2023-01-09)

- Fixed an error when schema that defines an interface type with fields having enum arguments with default values (eg. `field(arg: Enum = ENUM_MEMBER)`) is introspected.


## 0.17.0 (2022-12-14)

- Bumped starlette dependency in setup.py to `<1.0`.
- Added Python 3.11 to test matrix.
- Removed usage of deprecated `cgi` module.
- Renamed `asgi-file-uploads` optional dependency to `file-uploads`.


## 0.16.1 (2022-09-26)

- Fixed `GraphQLTransportWSHandler` implementation to handle multiple connections.


## 0.16.0 (2022-09-08)

- Refactored `ariadne.asgi.GraphQL` to use strategy pattern for handling HTTP and WebSockets.
- Updated `load_schema_from_path` to also support `.gql` and `.graphqls` files.
- Added support for `starlette` 0.20.


## 0.15.1 (2022-04-22)

- Fix performance regression in `make_federated_schema`.


## 0.15.0 (2022-04-13)

- Updated `graphql-core` requirement to 3.2.0.
- Bumped `starlette` supported versions to 0.18 and 0.19.
- Drop Python 3.6 support.
- Added basic support for `OPTIONS` HTTP request.
- Refactor `ariadne.asgi.GraphQL` to make it easier to customize JSON response.
- Added `trace_default_resolver` to `ApolloTracingExtension` that enables tracing for default resolvers.
- Fixed `make_federated_schema` error when custom directive in schema has description.
- Moved `set_default_enum_values_on_schema`, `validate_schema_enum_values` and `type_implements_interface` to public API.
- Changed `graphql_sync` to use `execute_sync` instead of `execute`.
- Added `on_operation` hook to `ariadne.asgi.GraphQL` that's called when individual subscription operation is started.
- Added `on_complete` hook to `ariadne.asgi.GraphQL` that's called when individual subscription operation is completed.
- Updated `on_disconnect` hook so its called in Webhook handler's `finally` clause, making it called in more situations.
- Marked `Extension`, `ExtensionSync` and `SchemaBindable` protocols as `@runtime_checkable`.
- Renamed `parent` to `obj` in `ApolloTracing` and `OpenTracing` extensions so arg name won't cause conflict when custom resolver has `parent` arg.


## 0.14.1 (2022-01-28)

- Remove `ariadne.contrib.django` from release.
- Lock `GraphQL-core` requirement at <3.2.


## 0.14.0 (2021-11-24)

- Added `on_connect` and `on_disconnect` options to `ariadne.asgi.GraphQL`, enabling developers to run additional initialization and cleanup for websocket connections.
- Updated Starlette dependency to 0.17.1.
- Added support for multiple keys for GraphQL federations.
- Made `Query` type optional in federated schemas.
- Updated default resolvers to test for `Mapping` instead of `dict`.
- Removed `ariadne.contrib.django`. (Use [ariadne_django](https://github.com/reset-button/ariadne_django) instead).
- Updated query cost validator to handle optional variables.


## 0.13.0 (2021-03-17)

- Updated `graphql-core` requirement to 3.1.3.
- Added support for Python 3.9.
- Added support for using nested variables as cost multipliers in the query price validator.
- `None` is now correctly returned instead of `{"__typename": typename}` within federation.
- Fixed some surprising behaviors in `convert_kwargs_to_snake_case` and `snake_case_fallback_resolvers`.


## 0.12.0 (2020-08-04)

- Added `validation_rules` option to query executors as well as ASGI and WSGI apps and Django view that allow developers to include custom query validation logic in their APIs.
- Added `introspection` option to ASGI and WSGI apps, allowing developers to disable GraphQL introspection on their server.
- Added `validation.cost_validator` query validator that allows developers to limit maximum allowed query cost/complexity.
- Removed default literal parser from `ScalarType` because GraphQL already provides one.
- Added `extensions` and `introspection` configuration options to Django view.
- Updated requirements list to require `graphql-core` 3.


## 0.11.0 (2020-04-01)

- Fixed `convert_kwargs_to_snake_case` utility so it also converts the case in lists items.
- Removed support for sending queries and mutations via WebSocket.
- Freezed `graphql-core` dependency at version 3.0.3.
- Unified default `info.context` value for WSGI to be dict with single `request` key.


## 0.10.0 (2020-02-11)

- Added support for `Apollo Federation`.
- Added the ability to send queries to the same channel as the subscription via WebSocket.


## 0.9.0 (2019-12-11)

- Updated `graphql-core-next` to `graphql-core` 3.


## 0.8.0 (2019-11-25)

- Added recursive loading of GraphQL schema files from provided path.
- Added support for passing multiple bindables as `*args` to `make_executable_schema`.
- Updated Starlette dependency to 0.13.
- Made `python-multipart` optional dependency for `asgi-file-uploads`.
- Added Python 3.8 to officially supported versions.


## 0.7.0 (2019-10-03)

- Added support for custom schema directives.
- Added support for synchronous extensions and synchronous versions of `ApolloTracing` and `OpenTracing` extensions.
- Added `context` argument to `has_errors` and `format` hooks.


## 0.6.0 (2019-08-12)

- Updated `graphql-core-next` to 1.1.1 which has feature parity with GraphQL.js 14.4.0.
- Added basic extensions system to the `ariadne.graphql.graphql`. Currently only available in the `ariadne.asgi.GraphQL` app.
- Added `convert_kwargs_to_snake_case` utility decorator that recursively converts the case of arguments passed to resolver from `camelCase` to `snake_case`.
- Removed `default_resolver` and replaced its uses in library with `graphql.default_field_resolver`.
- Resolver returned by `resolve_to` util follows `graphql.default_field_resolver` behaviour and supports resolving to callables.
- Added `is_default_resolver` utility for checking if resolver function is `graphql.default_field_resolver`, resolver created with `resolve_to` or `alias`.
- Added `ariadne.contrib.tracing` package with `ApolloTracingExtension` and `OpenTracingExtension` GraphQL extensions for adding Apollo tracing and OpenTracing monitoring to the API (ASGI only).
- Updated ASGI app disconnection handler to also check client connection state.
- Fixed ASGI app `context_value` option support for async callables.
- Updated `middleware` option implementation in ASGI and WSGI apps to accept list of middleware functions or callable returning those.
- Moved error formatting utils (`get_formatted_error_context`, `get_formatted_error_traceback`, `unwrap_graphql_error`) to public API.


## 0.5.0 (2019-06-07)

- Added support for file uploads.


## 0.4.0 (2019-05-23)

- Updated `graphql-core-next` to 1.0.4 which has feature parity with GraphQL.js 14.3.1 and better type annotations.
- `ariadne.asgi.GraphQL` is now an ASGI3 application. ASGI3 is now handled by all ASGI servers.
- `ObjectType.field` and `SubscriptionType.source` decorators now raise ValueError when used without name argument (eg. `@foo.field`).
- `ScalarType` will now use default literal parser that unpacks `ast.value` and calls value parser if scalar has value parser set.
- Updated ``ariadne.asgi.GraphQL`` and ``ariadne.wsgi.GraphQL`` to support callables for ``context_value`` and ``root_value`` options.
- Added ``logger`` option to ``ariadne.asgi.GraphQL``, ``ariadne.wsgi.GraphQL`` and ``ariadne.graphql.*`` utils.
- Added default logger that logs to ``ariadne``.
- Added support for `extend type` in schema definitions.
- Removed unused `format_errors` utility function and renamed `ariadne.format_errors` module to `ariadne.format_error`.
- Removed explicit `typing` dependency.
- Added `ariadne.contrib.django` package that provides Django class-based view together with `Date` and `Datetime` scalars.
- Fixed default ENUM values not being set.
- Updated project setup so mypy ran in projects with Ariadne dependency run type checks against it's annotations.
- Updated Starlette to 0.12.0.


## 0.3.0 (2019-04-08)

- Added `EnumType` type for mapping enum variables to internal representation used in application.
- Added support for subscriptions.
- Updated Playground to 1.8.7.
- Split `GraphQLMiddleware` into two classes and moved it to `ariadne.wsgi`.
- Added an ASGI interface based on Starlette under `ariadne.asgi`.
- Replaced the simple server utility with Uvicorn.
- Made users responsible for calling `make_executable_schema`.
- Added `UnionType` and `InterfaceType` types.
- Updated library API to be more consistent between types, and work better with code analysis tools like PyLint. Added `QueryType` and `MutationType` convenience utils. Suffixed all types names with `Type` so they are less likely to clash with other libraries built-ins.
- Improved error reporting to also include Python exception type, traceback and context in the error JSON. Added `debug` and `error_formatter` options to enable developer customization.
- Introduced Ariadne wrappers for `graphql`, `graphql_sync`, and `subscribe` to ease integration into custom servers.


## 0.2.0 (2019-01-07)

- Removed support for Python 3.5 and added support for 3.7.
- Moved to `GraphQL-core-next` that supports `async` resolvers, query execution and implements a more recent version of GraphQL spec. If you are updating an existing project, you will need to uninstall `graphql-core` before installing `graphql-core-next`, as both libraries use `graphql` namespace.
- Added `gql()` utility that provides GraphQL string validation on declaration time, and enables use of [Apollo-GraphQL](https://marketplace.visualstudio.com/items?itemName=apollographql.vscode-apollo) plugin in Python code.
- Added `load_schema_from_path()` utility function that loads GraphQL types from a file or directory containing `.graphql` files, also performing syntax validation.
- Added `start_simple_server()` shortcut function for quick dev server creation, abstracting away the `GraphQLMiddleware.make_server()` from first time users.
- `Boolean` built-in scalar now checks the type of each serialized value. Returning values of type other than `bool`, `int` or `float` from a field resolver will result in a `Boolean cannot represent a non boolean value` error.
- Redefining type in `type_defs` will now result in `TypeError` being raised. This is a breaking change from previous behavior where the old type was simply replaced with a new one.
- Returning `None` from scalar `parse_literal` and `parse_value` function no longer results in GraphQL API producing default error message. Instead, `None` will be passed further down to resolver or produce a "value is required" error if its marked as such with `!` For old behavior raise either `ValueError` or `TypeError`. See documentation for more details.
- `resolvers` argument defined by `GraphQLMiddleware.__init__()`, `GraphQLMiddleware.make_server()` and `start_simple_server()` is now optional, allowing for quick experiments with schema definitions.
- `dict` has been removed as primitive for mapping python function to fields. Instead, `make_executable_schema()` expects object or list of objects with a `bind_to_schema` method, that is called with a `GraphQLSchema` instance and are expected to add resolvers to schema.
- Default resolvers are no longer set implicitly by `make_executable_schema()`. Instead you are expected to include either `ariadne.fallback_resolvers` or `ariadne.snake_case_fallback_resolvers` in the list of `resolvers` for your schema.
- Added `snake_case_fallback_resolvers` that populates schema with default resolvers that map `CamelCase` and `PascalCase` field names from schema to `snake_case` names in Python.
- Added `ResolverMap` object that enables assignment of resolver functions to schema types.
- Added `Scalar` object that enables assignment of `serialize`, `parse_value` and `parse_literal` functions to custom scalars.
- Both `ResolverMap` and `Scalar` are validating if schema defines specified types and/or fields at the moment of creation of executable schema, providing better feedback to the developer.<|MERGE_RESOLUTION|>--- conflicted
+++ resolved
@@ -1,16 +1,12 @@
 # CHANGELOG
 
-<<<<<<< HEAD
-## 0.24 (unreleased)
-
-- Added `include_cookies` option to the `ExplorerApollo`.
-=======
+
 ## 0.24 (UNRELEASED)
 
 - Added validation for directive declarations in `make_executable_schema` to prevent schema creation with undeclared directives.
 - Replaced hardcoded HTTP statuses with `HTTPStatus` from the `http` stdlib module.
-
->>>>>>> b7ca6817
+- Added `include_cookies` option to the `ExplorerApollo`.
+
 
 ## 0.23 (2024-03-18)
 
