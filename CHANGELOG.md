--- conflicted
+++ resolved
@@ -6,12 +6,8 @@
 - Added `explorer` option to ASGI and WSGI `GraphQL` applications that enables API explorer customization.
 - Added `ExplorerHttp405` API explorer that returns `405 Method Not Allowed` for GET HTTP requests.
 - Added implementations for GraphiQL2, GraphQL-Playground and Apollo Sandbox explorers.
-<<<<<<< HEAD
-- `logger` option now supports `Logger` and `LoggerAdapter` instance in addition to `str` with logger name.
-
-=======
+- Changed `logger` option to also support `Logger` and `LoggerAdapter` instance in addition to `str` with logger name.
 - Updated `starlette` dependency in setup.py to `<1.0`.
->>>>>>> 8af63773
 
 
 ## 0.16.1 (2022-09-26)
