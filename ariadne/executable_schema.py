from typing import Dict, List, Optional, Type, Union

from graphql import (
    GraphQLSchema,
    assert_valid_schema,
    build_ast_schema,
    parse,
)
from graphql.type import GraphQLObjectType, GraphQLInputObjectType

from .enums import (
    EnumType,
    set_default_enum_values_on_schema,
    validate_schema_enum_values,
)
from .schema_visitor import SchemaDirectiveVisitor
from .types import SchemaBindable
from .utils import convert_camel_case_to_snake


def make_executable_schema(
    type_defs: Union[str, List[str]],
    *bindables: Union[SchemaBindable, List[SchemaBindable]],
<<<<<<< HEAD
    directives: Dict[str, Type[SchemaDirectiveVisitor]] = None,
    convert_args_to_snake_case: bool = False,
=======
    directives: Optional[Dict[str, Type[SchemaDirectiveVisitor]]] = None,
>>>>>>> 2288eda3
) -> GraphQLSchema:
    if isinstance(type_defs, list):
        type_defs = join_type_defs(type_defs)

    ast_document = parse(type_defs)
    schema = build_ast_schema(ast_document)
    flat_bindables: List[SchemaBindable] = flatten_bindables(*bindables)

    for bindable in flat_bindables:
        bindable.bind_to_schema(schema)

    set_default_enum_values_on_schema(schema)

    if directives:
        SchemaDirectiveVisitor.visit_schema_directives(schema, directives)

    assert_valid_schema(schema)
    validate_schema_enum_values(schema)
    repair_default_enum_values(schema, flat_bindables)

    if convert_args_to_snake_case:
        set_outnames_to_snake_case(schema)

    return schema


def join_type_defs(type_defs: List[str]) -> str:
    return "\n\n".join(t.strip() for t in type_defs)


def flatten_bindables(
    *bindables: Union[SchemaBindable, List[SchemaBindable]]
) -> List[SchemaBindable]:
    new_bindables = []

    for bindable in bindables:
        if isinstance(bindable, list):
            new_bindables.extend(bindable)
        else:
            new_bindables.append(bindable)

    return new_bindables


def repair_default_enum_values(schema, bindables) -> None:
    for bindable in bindables:
        if isinstance(bindable, EnumType):
            bindable.bind_to_default_values(schema)


def set_outnames_to_snake_case(schema) -> None:
    for graphql_type in schema.type_map.values():
        if isinstance(graphql_type, GraphQLInputObjectType):
            for field_name, field in graphql_type.fields.items():
                field.out_name = convert_camel_case_to_snake(field_name)
        if isinstance(graphql_type, GraphQLObjectType):
            for field in graphql_type.fields.values():
                for arg_name, arg in field.args.items():
                    arg.out_name = convert_camel_case_to_snake(arg_name)<|MERGE_RESOLUTION|>--- conflicted
+++ resolved
@@ -21,12 +21,8 @@
 def make_executable_schema(
     type_defs: Union[str, List[str]],
     *bindables: Union[SchemaBindable, List[SchemaBindable]],
-<<<<<<< HEAD
-    directives: Dict[str, Type[SchemaDirectiveVisitor]] = None,
+    directives: Optional[Dict[str, Type[SchemaDirectiveVisitor]]] = None,
     convert_args_to_snake_case: bool = False,
-=======
-    directives: Optional[Dict[str, Type[SchemaDirectiveVisitor]]] = None,
->>>>>>> 2288eda3
 ) -> GraphQLSchema:
     if isinstance(type_defs, list):
         type_defs = join_type_defs(type_defs)
